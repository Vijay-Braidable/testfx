<?xml version="1.0" encoding="utf-8"?>
<root>
  <!-- 
    Microsoft ResX Schema 
    
    Version 2.0
    
    The primary goals of this format is to allow a simple XML format 
    that is mostly human readable. The generation and parsing of the 
    various data types are done through the TypeConverter classes 
    associated with the data types.
    
    Example:
    
    ... ado.net/XML headers & schema ...
    <resheader name="resmimetype">text/microsoft-resx</resheader>
    <resheader name="version">2.0</resheader>
    <resheader name="reader">System.Resources.ResXResourceReader, System.Windows.Forms, ...</resheader>
    <resheader name="writer">System.Resources.ResXResourceWriter, System.Windows.Forms, ...</resheader>
    <data name="Name1"><value>this is my long string</value><comment>this is a comment</comment></data>
    <data name="Color1" type="System.Drawing.Color, System.Drawing">Blue</data>
    <data name="Bitmap1" mimetype="application/x-microsoft.net.object.binary.base64">
        <value>[base64 mime encoded serialized .NET Framework object]</value>
    </data>
    <data name="Icon1" type="System.Drawing.Icon, System.Drawing" mimetype="application/x-microsoft.net.object.bytearray.base64">
        <value>[base64 mime encoded string representing a byte array form of the .NET Framework object]</value>
        <comment>This is a comment</comment>
    </data>
                
    There are any number of "resheader" rows that contain simple 
    name/value pairs.
    
    Each data row contains a name, and value. The row also contains a 
    type or mimetype. Type corresponds to a .NET class that support 
    text/value conversion through the TypeConverter architecture. 
    Classes that don't support this are serialized and stored with the 
    mimetype set.
    
    The mimetype is used for serialized objects, and tells the 
    ResXResourceReader how to depersist the object. This is currently not 
    extensible. For a given mimetype the value must be set accordingly:
    
    Note - application/x-microsoft.net.object.binary.base64 is the format 
    that the ResXResourceWriter will generate, however the reader can 
    read any of the formats listed below.
    
    mimetype: application/x-microsoft.net.object.binary.base64
    value   : The object must be serialized with 
            : System.Runtime.Serialization.Formatters.Binary.BinaryFormatter
            : and then encoded with base64 encoding.
    
    mimetype: application/x-microsoft.net.object.soap.base64
    value   : The object must be serialized with 
            : System.Runtime.Serialization.Formatters.Soap.SoapFormatter
            : and then encoded with base64 encoding.

    mimetype: application/x-microsoft.net.object.bytearray.base64
    value   : The object must be serialized into a byte array 
            : using a System.ComponentModel.TypeConverter
            : and then encoded with base64 encoding.
    -->
  <xsd:schema id="root" xmlns="" xmlns:xsd="http://www.w3.org/2001/XMLSchema" xmlns:msdata="urn:schemas-microsoft-com:xml-msdata">
    <xsd:import namespace="http://www.w3.org/XML/1998/namespace" />
    <xsd:element name="root" msdata:IsDataSet="true">
      <xsd:complexType>
        <xsd:choice maxOccurs="unbounded">
          <xsd:element name="metadata">
            <xsd:complexType>
              <xsd:sequence>
                <xsd:element name="value" type="xsd:string" minOccurs="0" />
              </xsd:sequence>
              <xsd:attribute name="name" use="required" type="xsd:string" />
              <xsd:attribute name="type" type="xsd:string" />
              <xsd:attribute name="mimetype" type="xsd:string" />
              <xsd:attribute ref="xml:space" />
            </xsd:complexType>
          </xsd:element>
          <xsd:element name="assembly">
            <xsd:complexType>
              <xsd:attribute name="alias" type="xsd:string" />
              <xsd:attribute name="name" type="xsd:string" />
            </xsd:complexType>
          </xsd:element>
          <xsd:element name="data">
            <xsd:complexType>
              <xsd:sequence>
                <xsd:element name="value" type="xsd:string" minOccurs="0" msdata:Ordinal="1" />
                <xsd:element name="comment" type="xsd:string" minOccurs="0" msdata:Ordinal="2" />
              </xsd:sequence>
              <xsd:attribute name="name" type="xsd:string" use="required" msdata:Ordinal="1" />
              <xsd:attribute name="type" type="xsd:string" msdata:Ordinal="3" />
              <xsd:attribute name="mimetype" type="xsd:string" msdata:Ordinal="4" />
              <xsd:attribute ref="xml:space" />
            </xsd:complexType>
          </xsd:element>
          <xsd:element name="resheader">
            <xsd:complexType>
              <xsd:sequence>
                <xsd:element name="value" type="xsd:string" minOccurs="0" msdata:Ordinal="1" />
              </xsd:sequence>
              <xsd:attribute name="name" type="xsd:string" use="required" />
            </xsd:complexType>
          </xsd:element>
        </xsd:choice>
      </xsd:complexType>
    </xsd:element>
  </xsd:schema>
  <resheader name="resmimetype">
    <value>text/microsoft-resx</value>
  </resheader>
  <resheader name="version">
    <value>2.0</value>
  </resheader>
  <resheader name="reader">
    <value>System.Resources.ResXResourceReader, System.Windows.Forms, Version=4.0.0.0, Culture=neutral, PublicKeyToken=b77a5c561934e089</value>
  </resheader>
  <resheader name="writer">
    <value>System.Resources.ResXResourceWriter, System.Windows.Forms, Version=4.0.0.0, Culture=neutral, PublicKeyToken=b77a5c561934e089</value>
  </resheader>
  <data name="FixSignatureCodeFix" xml:space="preserve">
    <value>Fix signature</value>
  </data>
  <data name="AssemblyInitializeShouldBeValidCodeFix" xml:space="preserve">
    <value>Fix signature</value>
  </data>
  <data name="FixAssertionArgsOrder" xml:space="preserve">
    <value>Fix actual/expected arguments order</value>
  </data>
  <data name="PublicTypeShouldBeTestClassFix" xml:space="preserve">
    <value>Add '[TestClass]'</value>
  </data>
  <data name="TestMethodShouldBeValidFix" xml:space="preserve">
    <value>Fix test method signature</value>
  </data>
  <data name="UseAttributeOnTestMethodFix" xml:space="preserve">
    <value>Add '[TestMethod]'</value>
  </data>
  <data name="TestClassShouldBeValidFix" xml:space="preserve">
    <value>Fix test class signature</value>
  </data>
  <data name="TestContextShouldBeValidFix" xml:space="preserve">
    <value>Fix test context</value>
  </data>
  <data name="AddTestMethodAttributeFix" xml:space="preserve">
    <value>Add '[TestMethod]'</value>
  </data>
  <data name="ChangeMethodAccessibilityToPrivateFix" xml:space="preserve">
    <value>Change method accessibility to 'private'</value>
  </data>
  <data name="ReplaceWithFailAssertionFix" xml:space="preserve">
    <value>Replace the assertion with 'Assert.Fail()'</value>
  </data>
  <data name="ReplaceWithTestCleanuFix" xml:space="preserve">
    <value>Replace 'Dispose' with a TestCleanup method</value>
  </data>
  <data name="ReplaceWithConstructorFix" xml:space="preserve">
    <value>Replace TestInitialize method with constructor</value>
  </data>
<<<<<<< HEAD
  <data name="ReplaceWithDisposeFix" xml:space="preserve">
    <value>Replace TestCleanup with Dispose method</value>
=======
  <data name="ReplaceWithTestInitializeFix" xml:space="preserve">
    <value>Replace constructor with TestInitialize method</value>
>>>>>>> 7b65d6dd
  </data>
</root><|MERGE_RESOLUTION|>--- conflicted
+++ resolved
@@ -156,12 +156,9 @@
   <data name="ReplaceWithConstructorFix" xml:space="preserve">
     <value>Replace TestInitialize method with constructor</value>
   </data>
-<<<<<<< HEAD
   <data name="ReplaceWithDisposeFix" xml:space="preserve">
     <value>Replace TestCleanup with Dispose method</value>
-=======
   <data name="ReplaceWithTestInitializeFix" xml:space="preserve">
     <value>Replace constructor with TestInitialize method</value>
->>>>>>> 7b65d6dd
   </data>
 </root>